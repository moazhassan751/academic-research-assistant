--- conflicted
+++ resolved
@@ -134,6 +134,35 @@
 
 For detailed performance information, see [Performance Guide](docs/PERFORMANCE_OPTIMIZATION_GUIDE.md).
 
+## 🎯 User Interface Options
+
+### 🌟 **Integrated Web Dashboard (Recommended)**
+Launch the comprehensive web interface for the complete research experience:
+
+```bash
+# Windows
+launch_integrated_dashboard.bat
+
+# Linux/macOS
+./launch_integrated_dashboard.sh
+
+# Or manually
+streamlit run integrated_dashboard.py
+```
+
+The web interface provides:
+- **🎓 Integrated Web UI** - Comprehensive dashboard for all research functions
+- **Research Workflow Management** - Complete literature surveys
+- **Q&A Assistant** - Ask research questions  
+- **Paper Database** - Search and browse papers
+- **Analytics Dashboard** - Visualize research data
+- **Export System** - Generate reports in multiple formats
+
+For detailed UI documentation, see [INTEGRATED_UI_GUIDE.md](INTEGRATED_UI_GUIDE.md).
+
+### 🖥️ **Command Line Interface**
+For advanced users and automation, full CLI access is available with all features.
+
 ## 📄 Export & Documentation Features
 
 Professional-grade export capabilities for research dissemination:
@@ -531,43 +560,4 @@
 
 [Report Bug](https://github.com/moazhassan751/academic-research-assistant/issues) • [Request Feature](https://github.com/moazhassan751/academic-research-assistant/issues) • [Documentation](docs/) • [Contributing Guidelines](CONTRIBUTING.md)
 
-<<<<<<< HEAD
-</div>
-=======
-- **🎓 Integrated Web UI** - Comprehensive dashboard for all research functions
-- Multi-agent research workflow
-- Academic database integration (OpenAlex, CrossRef, ArXiv, Semantic Scholar)
-- Intelligent literature survey and synthesis
-- Citation generation and formatting
-- **Multiple export formats** for drafts and bibliographies
-- **❓ Q&A Assistant** - Ask questions and get answers from academic literature
-- Interactive research sessions
-- Progress tracking and checkpoints
-
-## 🚀 Quick Start
-
-### Web Interface (Recommended)
-Launch the integrated dashboard for the complete research experience:
-
-```bash
-# Windows
-launch_integrated_dashboard.bat
-
-# Linux/macOS
-./launch_integrated_dashboard.sh
-
-# Or manually
-streamlit run integrated_dashboard.py
-```
-
-The web interface provides:
-- **Research Workflow Management** - Complete literature surveys
-- **Q&A Assistant** - Ask research questions
-- **Paper Database** - Search and browse papers
-- **Analytics Dashboard** - Visualize research data  
-- **Export System** - Generate reports in multiple formats
-
-For detailed UI documentation, see [INTEGRATED_UI_GUIDE.md](INTEGRATED_UI_GUIDE.md).
-
-### Command Line Interface
->>>>>>> 8bc4fead
+</div>